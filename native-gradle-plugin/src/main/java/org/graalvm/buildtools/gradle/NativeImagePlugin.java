--- conflicted
+++ resolved
@@ -349,24 +349,18 @@
         });
     }
 
-<<<<<<< HEAD
     private void configureJvmReachabilityConfigurationDirectories(Project project,
                                                                   GraalVMExtension graalExtension,
                                                                   NativeImageOptions options,
                                                                   SourceSet sourceSet) {
         options.getConfigurationFileDirectories().from(
-                graalVMReachabilityQuery(project, graalExtension, sourceSet,
-                        serializablePredicateOf(configuration -> true),
-                        serializableBiFunctionOf(this::getConfigurationDirectory),
-                        Collectors::<File>toList)
+                graalVMReachabilityQuery(project,
+                        graalExtension,
+                        sourceSet,
+                        configuration -> true,
+                        this::getConfigurationDirectory,
+                        Collectors.toList())
         );
-=======
-    private void configureJvmReachabilityConfigurationDirectories(Project project, GraalVMExtension graalExtension,
-                                                                  NativeImageOptions options, SourceSet sourceSet) {
-        options.getConfigurationFileDirectories().from(graalVMReachabilityQuery(project, graalExtension, sourceSet,
-                configuration -> true, this::getConfigurationDirectory,
-                Collectors.toList()));
->>>>>>> 199ce205
     }
 
     private File getConfigurationDirectory(ModuleVersionIdentifier moduleVersion,
@@ -376,12 +370,8 @@
 
     private <T, A, R> Provider<R> graalVMReachabilityQuery(Project project, GraalVMExtension graalExtension,
                                                            SourceSet sourceSet, Predicate<DirectoryConfiguration> filter,
-<<<<<<< HEAD
                                                            BiFunction<ModuleVersionIdentifier, DirectoryConfiguration, T> mapper,
-                                                           Supplier<Collector<T, A, R>> collector) {
-=======
-                                                           BiFunction<ModuleVersionIdentifier, DirectoryConfiguration, T> mapper, Collector<T, A, R> collector) {
->>>>>>> 199ce205
+                                                           Collector<T, A, R> collector) {
         GraalVMReachabilityMetadataRepositoryExtension extension = reachabilityExtensionOn(graalExtension);
         Provider<GraalVMReachabilityMetadataService> metadataServiceProvider = graalVMReachabilityMetadataService(project, extension);
         Configuration classpath = project.getConfigurations().getByName(sourceSet.getRuntimeClasspathConfigurationName());
@@ -399,10 +389,10 @@
                                 .filter(filter)
                                 .map(serializableFunctionOf(configuration -> mapper.apply(moduleVersion, configuration)));
                     }));
-                    return mapped.collect(collector.get());
+                    return mapped.collect(collector);
                 }));
             }
-            return project.getProviders().provider(() -> Stream.<T>empty().collect(collector.get()));
+            return project.getProviders().provider(() -> Stream.<T>empty().collect(collector));
         }));
     }
 
