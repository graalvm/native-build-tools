--- conflicted
+++ resolved
@@ -121,7 +121,6 @@
 import java.net.URI;
 import java.net.URISyntaxException;
 import java.nio.file.Path;
-import java.util.AbstractMap;
 import java.util.ArrayList;
 import java.util.Arrays;
 import java.util.Collections;
@@ -346,41 +345,6 @@
         });
     }
 
-<<<<<<< HEAD
-    private void configureJvmReachabilityConfigurationDirectories(Project project, GraalVMExtension graalExtension, NativeImageOptions options, SourceSet sourceSet) {
-        GraalVMReachabilityMetadataRepositoryExtension repositoryExtension = reachabilityExtensionOn(graalExtension);
-        Provider<GraalVMReachabilityMetadataService> serviceProvider = project.getGradle()
-                .getSharedServices()
-                .registerIfAbsent("nativeConfigurationService", GraalVMReachabilityMetadataService.class, spec -> {
-                    LogLevel logLevel = determineLogLevel();
-                    spec.getParameters().getLogLevel().set(logLevel);
-                    spec.getParameters().getUri().set(repositoryExtension.getUri().map(configuredUri -> computeMetadataRepositoryUri(project, repositoryExtension, configuredUri, GraalVMLogger.of(project.getLogger()))));
-                    spec.getParameters().getCacheDir().set(new File(project.getGradle().getGradleUserHomeDir(), "native-build-tools/repositories"));
-                });
-        options.getConfigurationFileDirectories().from(repositoryExtension.getEnabled().flatMap(enabled -> {
-            if (enabled) {
-                if (repositoryExtension.getUri().isPresent()) {
-                    Configuration classpath = project.getConfigurations().getByName(sourceSet.getRuntimeClasspathConfigurationName());
-                    Set<String> excludedModules = repositoryExtension.getExcludedModules().getOrElse(Collections.emptySet());
-                    Map<String, String> forcedVersions = repositoryExtension.getModuleToConfigVersion().getOrElse(Collections.emptyMap());
-                    return serviceProvider.map(repo -> repo.findConfigurationsFor(query -> classpath.getIncoming().getResolutionResult().allComponents(component -> {
-                                ModuleVersionIdentifier moduleVersion = component.getModuleVersion();
-                                String module = Objects.requireNonNull(moduleVersion).getGroup() + ":" + moduleVersion.getName();
-                                if (!excludedModules.contains(module)) {
-                                    query.forArtifact(artifact -> {
-                                        artifact.gav(module + ":" + moduleVersion.getVersion());
-                                        if (forcedVersions.containsKey(module)) {
-                                            artifact.forceConfigVersion(forcedVersions.get(module));
-                                        }
-                                    });
-                                }
-                                query.useLatestConfigWhenVersionIsUntested();
-                            })).stream()
-                            .map(configuration -> configuration.getDirectory().toAbsolutePath())
-                            .map(Path::toFile)
-                            .collect(Collectors.toList()));
-                }
-=======
     private void configureJvmReachabilityConfigurationDirectories(Project project, GraalVMExtension graalExtension,
             NativeImageOptions options, SourceSet sourceSet) {
         options.getConfigurationFileDirectories().from(graalVMReachabilityQuery(project, graalExtension, sourceSet,
@@ -391,19 +355,6 @@
     private File getConfigurationDirectory(ModuleVersionIdentifier moduleVersion,
             DirectoryConfiguration configuration) {
         return configuration.getDirectory().toAbsolutePath().toFile();
-    }
-
-    private void configureJvmReachabilityExcludeConfigArgs(Project project, GraalVMExtension graalExtension,
-            NativeImageOptions options, SourceSet sourceSet) {
-        options.getExcludeConfig().putAll(graalVMReachabilityQuery(project, graalExtension, sourceSet,
-                        DirectoryConfiguration::isOverride, this::getExclusionConfig,
-                        Collectors.toMap(Map.Entry::getKey, Map.Entry::getValue)));
-    }
-
-    private Map.Entry<String, List<String>> getExclusionConfig(ModuleVersionIdentifier moduleVersion,
-            DirectoryConfiguration configuration) {
-        String gav = moduleVersion.getGroup() + ":" + moduleVersion.getName() + ":" + moduleVersion.getVersion();
-        return new AbstractMap.SimpleEntry<>(gav, Arrays.asList("^/META-INF/native-image/.*"));
     }
 
     private <T, A, R> Provider<R> graalVMReachabilityQuery(Project project, GraalVMExtension graalExtension,
@@ -424,13 +375,24 @@
                     });
                     return mapped.collect(collector);
                 });
->>>>>>> a4592a7a
             }
             return project.getProviders().provider(() -> Stream.<T>empty().collect(collector));
         });
     }
 
-<<<<<<< HEAD
+    private Provider<GraalVMReachabilityMetadataService> graalVMReachabilityMetadataService(Project project,
+                                                                                            GraalVMReachabilityMetadataRepositoryExtension repositoryExtension) {
+        return project.getGradle()
+                .getSharedServices()
+                .registerIfAbsent("nativeConfigurationService", GraalVMReachabilityMetadataService.class, spec -> {
+                    LogLevel logLevel = determineLogLevel();
+                    spec.getParameters().getLogLevel().set(logLevel);
+                    spec.getParameters().getUri().set(repositoryExtension.getUri().map(configuredUri -> computeMetadataRepositoryUri(project, repositoryExtension, configuredUri, GraalVMLogger.of(project.getLogger()))));
+                    spec.getParameters().getCacheDir().set(
+                            new File(project.getGradle().getGradleUserHomeDir(), "native-build-tools/repositories"));
+                });
+    }
+
     private static URI computeMetadataRepositoryUri(Project project,
                                                     GraalVMReachabilityMetadataRepositoryExtension repositoryExtension,
                                                     URI configuredUri,
@@ -464,11 +426,6 @@
     private void configureJvmReachabilityExcludeConfigArgs(Project project, GraalVMExtension graalExtension, NativeImageOptions options, SourceSet sourceSet) {
         GraalVMReachabilityMetadataRepositoryExtension repositoryExtension = reachabilityExtensionOn(graalExtension);
         Provider<GraalVMReachabilityMetadataService> serviceProvider = project.getGradle()
-=======
-    private Provider<GraalVMReachabilityMetadataService> graalVMReachabilityMetadataService(Project project,
-            GraalVMReachabilityMetadataRepositoryExtension repositoryExtension) {
-        return project.getGradle()
->>>>>>> a4592a7a
                 .getSharedServices()
                 .registerIfAbsent("nativeConfigurationService", GraalVMReachabilityMetadataService.class, spec -> {
                     LogLevel logLevel = determineLogLevel();
@@ -556,19 +513,8 @@
     private void configureNativeConfigurationRepo(ExtensionAware graalvmNative) {
         GraalVMReachabilityMetadataRepositoryExtension configurationRepository = graalvmNative.getExtensions().create("metadataRepository", GraalVMReachabilityMetadataRepositoryExtension.class);
         configurationRepository.getEnabled().convention(false);
-<<<<<<< HEAD
         configurationRepository.getVersion().convention(VersionInfo.METADATA_REPO_VERSION);
-        configurationRepository.getUri().convention(configurationRepository.getVersion().map(v -> {
-            try {
-                return new URI(String.format(METADATA_REPO_URL_TEMPLATE, v));
-            } catch (URISyntaxException e) {
-                throw new RuntimeException(e);
-            }
-        }));
-=======
-        configurationRepository.getVersion().convention(SharedConstants.METADATA_REPO_DEFAULT_VERSION);
         configurationRepository.getUri().convention(configurationRepository.getVersion().map(this::getReachabilityMetadataRepositoryUrlForVersion));
->>>>>>> a4592a7a
         configurationRepository.getExcludedModules().convention(Collections.emptySet());
         configurationRepository.getModuleToConfigVersion().convention(Collections.emptyMap());
     }
