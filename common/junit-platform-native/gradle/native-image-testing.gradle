--- conflicted
+++ resolved
@@ -1,4 +1,3 @@
-<<<<<<< HEAD
 /*
  * Copyright (c) 2020, 2021, Oracle and/or its affiliates. All rights reserved.
  * DO NOT ALTER OR REMOVE COPYRIGHT NOTICES OR THIS FILE HEADER.
@@ -39,7 +38,7 @@
  * OUT OF OR IN CONNECTION WITH THE SOFTWARE OR THE USE OR OTHER DEALINGS IN THE
  * SOFTWARE.
  */
-=======
+
 import org.gradle.util.GFileUtils
 
 def agentOutput = layout.buildDirectory.dir("agent")
@@ -47,7 +46,6 @@
 ext {
     testIdsDir = layout.buildDirectory.dir("test_ids")
 }
->>>>>>> b4d696ca
 
 tasks.register("testConsoleLauncher", JavaExec) {
     outputs.dir(agentOutput)
@@ -84,7 +82,7 @@
 abstract class NativeTestArgumentProvider implements CommandLineArgumentProvider {
     @InputFiles
     abstract ConfigurableFileCollection getClasspath()
-    
+
     @InputDirectory
     abstract DirectoryProperty getTestIdsDir()
 
